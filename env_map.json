--- conflicted
+++ resolved
@@ -2,9 +2,5 @@
   "Hopper": "Hopper-v4",
   "Walker": "Walker2d-v4",
   "Ant": "Ant-v4",
-<<<<<<< HEAD
-  "Cheetah": "HalfCheetah-v4"
-=======
   "HalfCheetah":  "HalfCheetah-v4"
->>>>>>> 54f85672
 }